--- conflicted
+++ resolved
@@ -1,46 +1,19 @@
 use crate::{
     de::{deserialize_homogeneous_composite, Deserialize, DeserializeError},
-<<<<<<< HEAD
+    error::InstanceError,
+    lib::*,
     merkleization::{
         merkleize, mix_in_length, pack, MerkleCache, MerkleizationError, Merkleized, Node,
         SszReflect, BYTES_PER_CHUNK,
     },
     ser::{serialize_composite, Serialize, SerializeError},
-    ElementsType, SimpleSerialize, SimpleSerializeError, Sized, SszTypeClass,
+    ElementsType, SimpleSerialize, Sized, SszTypeClass,
 };
 use as_any::AsAny;
-=======
-    error::InstanceError,
-    lib::*,
-    merkleization::{
-        merkleize, mix_in_length, pack, MerkleCache, MerkleizationError, Merkleized, Node,
-        BYTES_PER_CHUNK,
-    },
-    ser::{serialize_composite, Serialize, SerializeError},
-    SimpleSerialize, Sized,
-};
->>>>>>> d18af912
 #[cfg(feature = "serde")]
 use serde::ser::SerializeSeq;
 #[cfg(feature = "serde")]
 use std::marker::PhantomData;
-<<<<<<< HEAD
-use std::{
-    fmt,
-    iter::Enumerate,
-    ops::{Deref, Index, IndexMut},
-    slice,
-    slice::SliceIndex,
-};
-use thiserror::Error;
-
-#[derive(Error, Debug)]
-pub enum Error {
-    #[error("{provided} elements given that exceeds the list bound of {expected}")]
-    IncorrectLength { expected: usize, provided: usize },
-}
-=======
->>>>>>> d18af912
 
 /// A homogenous collection of a variable number of values.
 #[derive(Clone, Default)]
@@ -201,11 +174,7 @@
 {
     fn serialize(&self, buffer: &mut Vec<u8>) -> Result<usize, SerializeError> {
         if self.len() > N {
-<<<<<<< HEAD
-            return Err(SerializeError::TypeBoundsViolated { bound: N, len: self.len() })
-=======
             return Err(InstanceError::Bounded { bound: N, provided: self.len() }.into())
->>>>>>> d18af912
         }
         serialize_composite(&self.data, buffer)
     }
@@ -218,11 +187,7 @@
     fn deserialize(encoding: &[u8]) -> Result<Self, DeserializeError> {
         let result = deserialize_homogeneous_composite(encoding)?;
         if result.len() > N {
-<<<<<<< HEAD
-            return Err(DeserializeError::TypeBoundsViolated { bound: N, len: result.len() })
-=======
             return Err(InstanceError::Bounded { bound: N, provided: result.len() }.into())
->>>>>>> d18af912
         }
         Ok(result.try_into().unwrap())
     }
