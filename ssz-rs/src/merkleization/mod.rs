mod cache;
pub mod field_inspect;
mod generalized_index;
mod node;
mod proofs;

<<<<<<< HEAD
use crate::ser::{Serialize, SerializeError};
use lazy_static::lazy_static;
use sha2::{digest::Update, Digest, Sha256};
use std::{cmp::Ordering, fmt::Debug, ops::Index};
use thiserror::Error;
=======
use crate::{
    lib::*,
    ser::{Serialize, SerializeError},
};
use sha2::{Digest, Sha256};
>>>>>>> d18af912

pub use cache::Cache as MerkleCache;
pub use field_inspect::*;
pub use generalized_index::*;
pub use node::Node;
pub use proofs::{
    calculate_merkle_root, calculate_multi_merkle_root, generate_proof, is_valid_merkle_branch,
    verify_merkle_multiproof, verify_merkle_proof,
};

pub(crate) const BYTES_PER_CHUNK: usize = 32;

pub trait Merkleized {
    // Compute the "hash tree root" of `Self`.
    fn hash_tree_root(&mut self) -> Result<Node, MerkleizationError>;
}

#[derive(Debug)]
pub enum MerkleizationError {
    SerializationError(SerializeError),
    InputExceedsLimit(usize),
    #[error("cannot generate proofs for a basic/union type!")]
    CannotMerkleize,
}

impl From<SerializeError> for MerkleizationError {
    fn from(err: SerializeError) -> Self {
        MerkleizationError::SerializationError(err)
    }
}

impl Display for MerkleizationError {
    fn fmt(&self, f: &mut Formatter<'_>) -> fmt::Result {
        match self {
            Self::SerializationError(err) => {
                write!(f, "failed to serialize value: {err}")
            }
            Self::InputExceedsLimit(size) => write!(f, "data exceeds the declared limit {size}"),
        }
    }
}

pub fn pack_bytes(buffer: &mut Vec<u8>) {
    let data_len = buffer.len();
    if data_len % BYTES_PER_CHUNK != 0 {
        let bytes_to_pad = BYTES_PER_CHUNK - data_len % BYTES_PER_CHUNK;
        let pad = vec![0u8; bytes_to_pad];
        buffer.extend_from_slice(&pad);
    }
}

// Packs serializations of `values` into the return buffer with the
// guarantee that `buffer.len() % BYTES_PER_CHUNK == 0`
pub fn pack<T>(values: &[T]) -> Result<Vec<u8>, MerkleizationError>
where
    T: Serialize,
{
    let mut buffer = vec![];
    for value in values {
        value.serialize(&mut buffer)?;
    }
    pack_bytes(&mut buffer);
    Ok(buffer)
}

fn hash_nodes(hasher: &mut Sha256, a: &[u8], b: &[u8], out: &mut [u8]) {
    Update::update(hasher, a);
    Update::update(hasher, b);
    out.copy_from_slice(&hasher.finalize_reset());
}

const MAX_MERKLE_TREE_DEPTH: usize = 64;

#[derive(Debug)]
struct Context {
    zero_hashes: [u8; MAX_MERKLE_TREE_DEPTH * BYTES_PER_CHUNK],
}

<<<<<<< HEAD
impl Context {
    pub fn new() -> Self {
        Self { zero_hashes: compute_zero_hashes() }
    }
}

impl Default for Context {
    fn default() -> Self {
        Self::new()
    }
}

impl Debug for Context {
    fn fmt(&self, f: &mut std::fmt::Formatter<'_>) -> std::fmt::Result {
        f.debug_struct("Context").field("zero_hashes", &"...").finish()
    }
}

=======
>>>>>>> d18af912
impl Index<usize> for Context {
    type Output = [u8];

    fn index(&self, index: usize) -> &Self::Output {
        &self.zero_hashes[index * BYTES_PER_CHUNK..(index + 1) * BYTES_PER_CHUNK]
    }
}

// Grab the precomputed context from the build stage
include!(concat!(env!("OUT_DIR"), "/context.rs"));

// Return the root of the Merklization of a binary tree formed from `chunks`.
// `chunks` forms the bottom layer of a binary tree that is Merkleized.
// This implementation is memory efficient by relying on pre-computed subtrees of all
// "zero" leaves stored in the `CONTEXT`. SSZ specifies that `chunks` is padded to the next power
// of two and this can be quite large for some types. "Zero" subtrees are virtualized to avoid the
// memory and computation cost of large trees with partially empty leaves.
// Invariant: `chunks.len() % BYTES_PER_CHUNK == 0`
// Invariant: `leaf_count.next_power_of_two() == leaf_count`
fn merkleize_chunks_with_virtual_padding(
    chunks: &[u8],
    leaf_count: usize,
) -> Result<Node, MerkleizationError> {
    let chunk_count = chunks.len() / BYTES_PER_CHUNK;

    let mut hasher = Sha256::new();
    debug_assert!(chunks.len() % BYTES_PER_CHUNK == 0);
    debug_assert!(leaf_count.next_power_of_two() == leaf_count);

    let height = leaf_count.trailing_zeros() + 1;

    if chunk_count == 0 {
        let depth = height - 1;
        return Ok(CONTEXT[depth as usize].try_into().expect("can produce a single root chunk"))
    }

    let mut layer = chunks.to_vec();
    let mut last_index = chunk_count - 1;
    for k in (1..height).rev() {
        // for each layer
        for i in (0..2usize.pow(k)).step_by(2) {
            // step through each node pairs
            let parent_index = i / 2;
            match i.cmp(&last_index) {
                Ordering::Less => {
                    let focus =
                        &mut layer[parent_index * BYTES_PER_CHUNK..(i + 2) * BYTES_PER_CHUNK];
                    let children_index = focus.len() - 2 * BYTES_PER_CHUNK;
                    let (parent, children) = focus.split_at_mut(children_index);
                    let (left, right) = children.split_at_mut(BYTES_PER_CHUNK);
                    if parent.is_empty() {
                        // NOTE: have to specially handle the situation where the children nodes and
                        // parent node share memory
<<<<<<< HEAD
                        Update::update(&mut hasher, &left);
                        Update::update(&mut hasher, right);
=======
                        hasher.update(&left);
                        hasher.update(right);
>>>>>>> d18af912
                        left.copy_from_slice(&hasher.finalize_reset());
                    } else {
                        hash_nodes(&mut hasher, left, right, &mut parent[..BYTES_PER_CHUNK]);
                    }
                },
                Ordering::Equal => {
                    let focus =
                        &mut layer[parent_index * BYTES_PER_CHUNK..(i + 1) * BYTES_PER_CHUNK];
                    let children_index = focus.len() - BYTES_PER_CHUNK;
                    let (parent, children) = focus.split_at_mut(children_index);
                    let (left, _) = children.split_at_mut(BYTES_PER_CHUNK);
                    let depth = height - k - 1;
                    let right = &CONTEXT[depth as usize];
                    if parent.is_empty() {
                        // NOTE: have to specially handle the situation where the children nodes and
                        // parent node share memory
<<<<<<< HEAD
                        Update::update(&mut hasher, &left);
                        Update::update(&mut hasher, right);
=======
                        hasher.update(&left);
                        hasher.update(right);
>>>>>>> d18af912
                        left.copy_from_slice(&hasher.finalize_reset());
                    } else {
                        hash_nodes(&mut hasher, left, right, &mut parent[..BYTES_PER_CHUNK]);
                    }
                },
                _ => break,
            };
        }
        last_index /= 2;
    }

    Ok(layer[..BYTES_PER_CHUNK].try_into().expect("can produce a single root chunk"))
}

// Return the root of the Merklization of a binary tree formed from `chunks`.
// Invariant: `chunks.len() % BYTES_PER_CHUNK == 0`
pub fn merkleize(chunks: &[u8], limit: Option<usize>) -> Result<Node, MerkleizationError> {
    debug_assert!(chunks.len() % BYTES_PER_CHUNK == 0);
    let chunk_count = chunks.len() / BYTES_PER_CHUNK;
    let mut leaf_count = chunk_count.next_power_of_two();
    if let Some(limit) = limit {
        if limit < chunk_count {
            return Err(MerkleizationError::InputExceedsLimit(limit))
        }
        leaf_count = limit.next_power_of_two();
    }
    merkleize_chunks_with_virtual_padding(chunks, leaf_count)
}

/// Return an array representing the tree nodes by generalized index:
/// [0, 1, 2, 3, 4, 5, 6, 7], where each layer is a power of 2. The 0 index is ignored. The 1 index
/// is the root. The result will be twice the size as the padded bottom layer for the input leaves.
pub fn merkleize_to_virtual_tree(leaves: Vec<Node>) -> Vec<Node> {
    let mut hasher = Sha256::new();
    let leaves_len = leaves.len();
    let bottom_len = leaves_len.next_power_of_two();
    let padding = bottom_len - leaves_len;
    let mut out = (0..bottom_len)
        .map(|_| Node::default())
        .chain(leaves.into_iter())
        .chain((0..padding).map(|_| Node::default()))
        .collect::<Vec<_>>();

    for i in (0..bottom_len).rev() {
        Update::update(&mut hasher, &out[i * 2]);
        Update::update(&mut hasher, &out[i * 2 + 1]);
        out[i] = hasher
            .finalize_reset()
            .as_slice()
            .try_into()
            .expect("SHA256 digest size is 32; qed");
    }

    out
}

fn mix_in_decoration(root: &Node, mut decoration: usize) -> Node {
    let decoration_data = decoration.hash_tree_root().expect("can merkleize usize");

    let mut hasher = Sha256::new();
    let mut output = vec![0u8; BYTES_PER_CHUNK];
    hash_nodes(&mut hasher, root.as_ref(), decoration_data.as_ref(), &mut output);
    output.as_slice().try_into().expect("can extract root")
}

pub(crate) fn mix_in_length(root: &Node, length: usize) -> Node {
    mix_in_decoration(root, length)
}

pub fn mix_in_selector(root: &Node, selector: usize) -> Node {
    mix_in_decoration(root, selector)
}

#[cfg(test)]
mod tests {
    use super::*;
    use crate as ssz_rs;
    use crate::prelude::*;
    use hex_literal::hex;
    use ssz_rs_derive::SimpleSerialize;

    #[test]
    fn test_packing_basic_types_simple() {
        let b = true;
        let mut expected = vec![0u8; BYTES_PER_CHUNK];
        expected[0] = 1u8;
        let input = &[b];
        let result = pack(input).expect("can pack values");
        assert!(result.len() == BYTES_PER_CHUNK);
        assert_eq!(result, expected);
    }

    #[test]
    fn test_packing_basic_types_extended() {
        let b = true;
        let input = &[b, !b, !b, b];
        let result = pack(input).expect("can pack values");

        let mut expected = vec![0u8; BYTES_PER_CHUNK];
        expected[0] = 1u8;
        expected[3] = 1u8;
        assert_eq!(result, expected);
    }

    #[test]
    fn test_packing_basic_types_multiple() {
        let data = U256::from_bytes_le([1u8; 32]);
        let input = &[data.clone(), data.clone(), data];
        let result = pack(input).expect("can pack values");

        let expected = vec![1u8; 3 * 32];
        assert_eq!(result, expected);
    }

    #[test]
    fn test_merkleize_basic() {
        let input = &[];
        let result = merkleize(input, None).expect("can merkle");
        assert_eq!(result, Node::default());

        let b = true;
        let input = &[b];
        let input = pack(input).expect("can pack");
        let result = merkleize(&input, None).expect("can merkle");
        let mut expected = Node::default();
        expected[0] = 1u8;
        assert_eq!(result, expected);
    }

    // Return the root of the Merklization of a binary tree formed from `chunks`.
    // Invariant: `chunks.len() % BYTES_PER_CHUNK == 0`
    // Invariant: `leaf_count.next_power_of_two() == leaf_count`
    // NOTE: naive implementation, can make much more efficient
    fn merkleize_chunks(chunks: &[u8], leaf_count: usize) -> Result<Node, MerkleizationError> {
        debug_assert!(chunks.len() % BYTES_PER_CHUNK == 0);
        debug_assert!(leaf_count.next_power_of_two() == leaf_count);

        let node_count = 2 * leaf_count - 1;
        let interior_count = node_count - leaf_count;
        let leaf_start = interior_count * BYTES_PER_CHUNK;

        let mut hasher = Sha256::new();
        let mut buffer = vec![0u8; node_count * BYTES_PER_CHUNK];
        buffer[leaf_start..leaf_start + chunks.len()].copy_from_slice(chunks);
        let zero_chunk = [0u8; 32];
        for i in chunks.len()..leaf_count {
            let start = leaf_start + (i * BYTES_PER_CHUNK);
            let end = leaf_start + (i + 1) * BYTES_PER_CHUNK;
            buffer[start..end].copy_from_slice(&zero_chunk);
        }

        for i in (1..node_count).rev().step_by(2) {
            let parent_index = (i - 1) / 2;
            let focus = &mut buffer[parent_index * BYTES_PER_CHUNK..(i + 1) * BYTES_PER_CHUNK];
            let children_index = focus.len() - 2 * BYTES_PER_CHUNK;
            let (parent, children) = focus.split_at_mut(children_index);
            let left = &children[0..BYTES_PER_CHUNK];
            let right = &children[BYTES_PER_CHUNK..2 * BYTES_PER_CHUNK];
            hash_nodes(&mut hasher, left, right, &mut parent[..BYTES_PER_CHUNK]);
        }
        Ok(buffer[0..BYTES_PER_CHUNK].try_into().expect("can produce a single root chunk"))
    }

    #[test]
    fn test_naive_merkleize_chunks() {
        let chunks = vec![0u8; 2 * BYTES_PER_CHUNK];
        let root = merkleize_chunks(&chunks, 2).expect("can merkleize");
        assert_eq!(root, hex!("f5a5fd42d16a20302798ef6ed309979b43003d2320d9f0e8ea9831a92759fb4b"));

        let chunks = vec![1u8; 2 * BYTES_PER_CHUNK];
        let root = merkleize_chunks(&chunks, 2).expect("can merkleize");
        assert_eq!(root, hex!("7c8975e1e60a5c8337f28edf8c33c3b180360b7279644a9bc1af3c51e6220bf5"));

        let chunks = vec![0u8; BYTES_PER_CHUNK];
        let root = merkleize_chunks(&chunks, 4).expect("can merkleize");
        assert_eq!(root, hex!("db56114e00fdd4c1f85c892bf35ac9a89289aaecb1ebd0a96cde606a748b5d71"));

        let chunks = vec![1u8; BYTES_PER_CHUNK];
        let root = merkleize_chunks(&chunks, 4).expect("can merkleize");
        assert_eq!(root, hex!("29797eded0e83376b70f2bf034cc0811ae7f1414653b1d720dfd18f74cf13309"));

        let chunks = vec![2u8; BYTES_PER_CHUNK];
        let root = merkleize_chunks(&chunks, 8).expect("can merkleize");
        assert_eq!(root, hex!("fa4cf775712aa8a2fe5dcb5a517d19b2e9effcf58ff311b9fd8e4a7d308e6d00"));

        let chunks = vec![1u8; 5 * BYTES_PER_CHUNK];
        let root = merkleize_chunks(&chunks, 8).expect("can merkleize");
        assert_eq!(root, hex!("0ae67e34cba4ad2bbfea5dc39e6679b444021522d861fab00f05063c54341289"));
    }

    #[test]
    fn test_merkleize_chunks() {
        let chunks = vec![1u8; 3 * BYTES_PER_CHUNK];
        let root = merkleize_chunks_with_virtual_padding(&chunks, 4).expect("can merkleize");
<<<<<<< HEAD
        let nodes = (0..3).map(|_| Node([1u8; 32])).collect::<Vec<_>>();
        let calculated = merkleize_to_virtual_tree(nodes);
        assert_eq!(root, calculated[1]);
=======
>>>>>>> d18af912
        assert_eq!(root, hex!("65aa94f2b59e517abd400cab655f42821374e433e41b8fe599f6bb15484adcec"));

        let chunks = vec![1u8; 5 * BYTES_PER_CHUNK];
        let root = merkleize_chunks_with_virtual_padding(&chunks, 8).expect("can merkleize");
<<<<<<< HEAD
        let nodes = (0..5).map(|_| Node([1u8; 32])).collect::<Vec<_>>();
        let calculated = merkleize_to_virtual_tree(nodes);
        assert_eq!(root, calculated[1]);
=======
>>>>>>> d18af912
        assert_eq!(root, hex!("0ae67e34cba4ad2bbfea5dc39e6679b444021522d861fab00f05063c54341289"));

        let chunks = vec![1u8; 6 * BYTES_PER_CHUNK];
        let root = merkleize_chunks_with_virtual_padding(&chunks, 8).expect("can merkleize");
<<<<<<< HEAD
        let nodes = (0..6).map(|_| Node([1u8; 32])).collect::<Vec<_>>();
        let calculated = merkleize_to_virtual_tree(nodes);
        assert_eq!(root, calculated[1]);
=======
>>>>>>> d18af912
        assert_eq!(root, hex!("0ef7df63c204ef203d76145627b8083c49aa7c55ebdee2967556f55a4f65a238"));
    }

    #[test]
    fn test_merkleize_chunks_with_many_virtual_nodes() {
        let chunks = vec![1u8; 5 * BYTES_PER_CHUNK];
        let root =
            merkleize_chunks_with_virtual_padding(&chunks, 2usize.pow(10)).expect("can merkleize");
        assert_eq!(root, hex!("2647cb9e26bd83eeb0982814b2ac4d6cc4a65d0d98637f1a73a4c06d3db0e6ce"));

        let chunks = vec![1u8; 70 * BYTES_PER_CHUNK];
        let root =
            merkleize_chunks_with_virtual_padding(&chunks, 2usize.pow(63)).expect("can merkleize");
        assert_eq!(root, hex!("9317695d95b5a3b46e976b5a9cbfcfccb600accaddeda9ac867cc9669b862979"));
    }

    #[test]
    fn test_hash_tree_root_of_list() {
        let mut a_list = List::<u16, 1024>::from_iter([
            65535, 65535, 65535, 65535, 65535, 65535, 65535, 65535, 65535, 65535, 65535, 65535,
            65535, 65535, 65535, 65535, 65535, 65535, 65535, 65535, 65535, 65535, 65535, 65535,
            65535, 65535, 65535, 65535, 65535, 65535, 65535, 65535, 65535, 65535, 65535, 65535,
            65535, 65535, 65535, 65535, 65535, 65535, 65535, 65535, 65535, 65535, 65535, 65535,
            65535, 65535, 65535, 65535, 65535, 65535, 65535, 65535, 65535, 65535, 65535, 65535,
            65535, 65535, 65535, 65535, 65535, 65535, 65535, 65535, 65535, 65535, 65535, 65535,
            65535, 65535, 65535, 65535, 65535, 65535, 65535, 65535, 65535, 65535, 65535, 65535,
            65535, 65535, 65535, 65535, 65535, 65535, 65535, 65535, 65535, 65535, 65535, 65535,
            65535, 65535, 65535, 65535, 65535, 65535, 65535, 65535, 65535, 65535, 65535, 65535,
            65535, 65535, 65535, 65535, 65535, 65535, 65535, 65535, 65535, 65535, 65535, 65535,
            65535, 65535, 65535, 65535, 65535, 65535, 65535, 65535, 65535, 65535, 65535, 65535,
            65535, 65535, 65535, 65535, 65535, 65535, 65535, 65535, 65535, 65535, 65535, 65535,
            65535, 65535, 65535, 65535, 65535, 65535, 65535, 65535, 65535, 65535, 65535, 65535,
            65535, 65535, 65535, 65535, 65535, 65535, 65535, 65535, 65535, 65535, 65535, 65535,
            65535, 65535, 65535, 65535, 65535, 65535, 65535, 65535, 65535, 65535, 65535, 65535,
            65535, 65535, 65535, 65535, 65535, 65535, 65535, 65535, 65535, 65535, 65535, 65535,
            65535, 65535, 65535, 65535, 65535, 65535, 65535, 65535, 65535, 65535, 65535, 65535,
            65535, 65535, 65535, 65535, 65535, 65535, 65535, 65535, 65535, 65535, 65535, 65535,
            65535, 65535, 65535, 65535, 65535, 65535, 65535, 65535, 65535, 65535, 65535, 65535,
            65535, 65535, 65535, 65535, 65535, 65535, 65535, 65535, 65535, 65535, 65535, 65535,
            65535, 65535, 65535, 65535, 65535, 65535, 65535, 65535, 65535, 65535, 65535, 65535,
            65535, 65535, 65535, 65535, 65535, 65535, 65535, 65535, 65535, 65535, 65535, 65535,
            65535, 65535, 65535, 65535, 65535, 65535, 65535, 65535, 65535, 65535, 65535, 65535,
            65535, 65535, 65535, 65535, 65535, 65535, 65535, 65535, 65535, 65535, 65535, 65535,
            65535, 65535, 65535, 65535, 65535, 65535, 65535, 65535, 65535, 65535, 65535, 65535,
            65535, 65535, 65535, 65535, 65535, 65535, 65535, 65535, 65535, 65535, 65535, 65535,
            65535, 65535, 65535, 65535,
        ]);
        let root = a_list.hash_tree_root().expect("can compute root");
        assert_eq!(root, hex!("d20d2246e1438d88de46f6f41c7b041f92b673845e51f2de93b944bf599e63b1"));
    }

    #[test]
    fn test_hash_tree_root_of_empty_list() {
        let mut a_list = List::<u16, 1024>::from_iter([]);
        let root = a_list.hash_tree_root().expect("can compute root");
        assert_eq!(root, hex!("c9eece3e14d3c3db45c38bbf69a4cb7464981e2506d8424a0ba450dad9b9af30"));
    }

    #[test]
    fn test_hash_tree_root() {
        #[derive(PartialEq, Eq, Debug, SimpleSerialize, Clone)]
        enum Bar {
            A(u32),
            B(List<bool, 32>),
        }

        impl Default for Bar {
            fn default() -> Self {
                Self::A(Default::default())
            }
        }

        #[derive(PartialEq, Eq, Debug, Default, SimpleSerialize, Clone)]
        struct Foo {
            a: u32,
            b: Vector<u32, 4>,
            c: bool,
            d: Bitlist<27>,
            e: Bar,
            f: Bitvector<4>,
            g: List<u16, 7>,
        }

        let mut foo = Foo {
            a: 16u32,
            b: Vector::from_iter([3u32, 2u32, 1u32, 10u32]),
            c: true,
            d: Bitlist::from_iter([
                true, false, false, true, true, false, true, false, true, true, false, false, true,
                true, false, true, false, true, true, false, false, true, true, false, true, false,
                true,
            ]),
            e: Bar::B(List::from_iter([true, true, false, false, false, true])),
            f: Bitvector::from_iter([false, true, false, true]),
            g: List::from_iter([1, 2]),
        };

        let root = foo.hash_tree_root().expect("can make root");
        assert_eq!(root, hex!("7078155bf8f0dc42d8afccec8d9b5aeb54f0a2e8e58fcef3e723f6a867232ce7"));

        let mut original_foo = foo.clone();

        foo.b[2] = 44u32;
        foo.d.pop();
        foo.e = Bar::A(33);

        let root = original_foo.hash_tree_root().expect("can make root");
        assert_eq!(root, hex!("7078155bf8f0dc42d8afccec8d9b5aeb54f0a2e8e58fcef3e723f6a867232ce7"));

        let root = foo.hash_tree_root().expect("can make root");
        assert_eq!(root, hex!("0063bfcfabbca567483a2ee859fcfafb958329489eb328ac7f07790c7df1b231"));

        let encoding = serialize(&original_foo).expect("can serialize");

        let mut restored_foo = Foo::deserialize(&encoding).expect("can deserialize");

        let root = restored_foo.hash_tree_root().expect("can make root");
        assert_eq!(root, hex!("7078155bf8f0dc42d8afccec8d9b5aeb54f0a2e8e58fcef3e723f6a867232ce7"));

        restored_foo.b[2] = 44u32;
        restored_foo.d.pop();
        restored_foo.e = Bar::A(33);

        let root = foo.hash_tree_root().expect("can make root");
        assert_eq!(root, hex!("0063bfcfabbca567483a2ee859fcfafb958329489eb328ac7f07790c7df1b231"));
    }

    #[test]
    fn test_simple_serialize_of_root() {
        let mut root = Node::default();
        let mut result = vec![];
        let _ = root.serialize(&mut result).expect("can encode");
        let expected_encoding = vec![0; 32];
        assert_eq!(result, expected_encoding);

        let recovered_root = Node::deserialize(&result).expect("can decode");
        assert_eq!(recovered_root, Node::default());

        let hash_tree_root = root.hash_tree_root().expect("can find root");
        assert_eq!(hash_tree_root, Node::default());
    }
}<|MERGE_RESOLUTION|>--- conflicted
+++ resolved
@@ -4,19 +4,11 @@
 mod node;
 mod proofs;
 
-<<<<<<< HEAD
-use crate::ser::{Serialize, SerializeError};
-use lazy_static::lazy_static;
-use sha2::{digest::Update, Digest, Sha256};
-use std::{cmp::Ordering, fmt::Debug, ops::Index};
-use thiserror::Error;
-=======
 use crate::{
     lib::*,
     ser::{Serialize, SerializeError},
 };
 use sha2::{Digest, Sha256};
->>>>>>> d18af912
 
 pub use cache::Cache as MerkleCache;
 pub use field_inspect::*;
@@ -38,7 +30,6 @@
 pub enum MerkleizationError {
     SerializationError(SerializeError),
     InputExceedsLimit(usize),
-    #[error("cannot generate proofs for a basic/union type!")]
     CannotMerkleize,
 }
 
@@ -54,6 +45,7 @@
             Self::SerializationError(err) => {
                 write!(f, "failed to serialize value: {err}")
             }
+            Self::CannotMerkleize => write!(f, "cannot generate proofs for a basic/union type!"),
             Self::InputExceedsLimit(size) => write!(f, "data exceeds the declared limit {size}"),
         }
     }
@@ -83,8 +75,8 @@
 }
 
 fn hash_nodes(hasher: &mut Sha256, a: &[u8], b: &[u8], out: &mut [u8]) {
-    Update::update(hasher, a);
-    Update::update(hasher, b);
+    hasher.update(a);
+    hasher.update(b);
     out.copy_from_slice(&hasher.finalize_reset());
 }
 
@@ -95,27 +87,6 @@
     zero_hashes: [u8; MAX_MERKLE_TREE_DEPTH * BYTES_PER_CHUNK],
 }
 
-<<<<<<< HEAD
-impl Context {
-    pub fn new() -> Self {
-        Self { zero_hashes: compute_zero_hashes() }
-    }
-}
-
-impl Default for Context {
-    fn default() -> Self {
-        Self::new()
-    }
-}
-
-impl Debug for Context {
-    fn fmt(&self, f: &mut std::fmt::Formatter<'_>) -> std::fmt::Result {
-        f.debug_struct("Context").field("zero_hashes", &"...").finish()
-    }
-}
-
-=======
->>>>>>> d18af912
 impl Index<usize> for Context {
     type Output = [u8];
 
@@ -169,18 +140,13 @@
                     if parent.is_empty() {
                         // NOTE: have to specially handle the situation where the children nodes and
                         // parent node share memory
-<<<<<<< HEAD
-                        Update::update(&mut hasher, &left);
-                        Update::update(&mut hasher, right);
-=======
                         hasher.update(&left);
                         hasher.update(right);
->>>>>>> d18af912
                         left.copy_from_slice(&hasher.finalize_reset());
                     } else {
                         hash_nodes(&mut hasher, left, right, &mut parent[..BYTES_PER_CHUNK]);
                     }
-                },
+                }
                 Ordering::Equal => {
                     let focus =
                         &mut layer[parent_index * BYTES_PER_CHUNK..(i + 1) * BYTES_PER_CHUNK];
@@ -192,18 +158,13 @@
                     if parent.is_empty() {
                         // NOTE: have to specially handle the situation where the children nodes and
                         // parent node share memory
-<<<<<<< HEAD
-                        Update::update(&mut hasher, &left);
-                        Update::update(&mut hasher, right);
-=======
                         hasher.update(&left);
                         hasher.update(right);
->>>>>>> d18af912
                         left.copy_from_slice(&hasher.finalize_reset());
                     } else {
                         hash_nodes(&mut hasher, left, right, &mut parent[..BYTES_PER_CHUNK]);
                     }
-                },
+                }
                 _ => break,
             };
         }
@@ -243,13 +204,10 @@
         .collect::<Vec<_>>();
 
     for i in (0..bottom_len).rev() {
-        Update::update(&mut hasher, &out[i * 2]);
-        Update::update(&mut hasher, &out[i * 2 + 1]);
-        out[i] = hasher
-            .finalize_reset()
-            .as_slice()
-            .try_into()
-            .expect("SHA256 digest size is 32; qed");
+        hasher.update(&out[i * 2]);
+        hasher.update(&out[i * 2 + 1]);
+        out[i] =
+            hasher.finalize_reset().as_slice().try_into().expect("SHA256 digest size is 32; qed");
     }
 
     out
@@ -393,32 +351,23 @@
     fn test_merkleize_chunks() {
         let chunks = vec![1u8; 3 * BYTES_PER_CHUNK];
         let root = merkleize_chunks_with_virtual_padding(&chunks, 4).expect("can merkleize");
-<<<<<<< HEAD
         let nodes = (0..3).map(|_| Node([1u8; 32])).collect::<Vec<_>>();
         let calculated = merkleize_to_virtual_tree(nodes);
         assert_eq!(root, calculated[1]);
-=======
->>>>>>> d18af912
         assert_eq!(root, hex!("65aa94f2b59e517abd400cab655f42821374e433e41b8fe599f6bb15484adcec"));
 
         let chunks = vec![1u8; 5 * BYTES_PER_CHUNK];
         let root = merkleize_chunks_with_virtual_padding(&chunks, 8).expect("can merkleize");
-<<<<<<< HEAD
         let nodes = (0..5).map(|_| Node([1u8; 32])).collect::<Vec<_>>();
         let calculated = merkleize_to_virtual_tree(nodes);
         assert_eq!(root, calculated[1]);
-=======
->>>>>>> d18af912
         assert_eq!(root, hex!("0ae67e34cba4ad2bbfea5dc39e6679b444021522d861fab00f05063c54341289"));
 
         let chunks = vec![1u8; 6 * BYTES_PER_CHUNK];
         let root = merkleize_chunks_with_virtual_padding(&chunks, 8).expect("can merkleize");
-<<<<<<< HEAD
         let nodes = (0..6).map(|_| Node([1u8; 32])).collect::<Vec<_>>();
         let calculated = merkleize_to_virtual_tree(nodes);
         assert_eq!(root, calculated[1]);
-=======
->>>>>>> d18af912
         assert_eq!(root, hex!("0ef7df63c204ef203d76145627b8083c49aa7c55ebdee2967556f55a4f65a238"));
     }
 
