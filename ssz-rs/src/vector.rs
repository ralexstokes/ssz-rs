--- conflicted
+++ resolved
@@ -1,44 +1,19 @@
 use crate::{
     de::{deserialize_homogeneous_composite, Deserialize, DeserializeError},
-<<<<<<< HEAD
+    error::{InstanceError, TypeError},
+    lib::*,
     merkleization::{
         merkleize, pack, MerkleCache, MerkleizationError, Merkleized, Node, SszReflect,
         BYTES_PER_CHUNK,
     },
     ser::{serialize_composite, Serialize, SerializeError},
-    ElementsType, SimpleSerialize, SimpleSerializeError, Sized, SszTypeClass,
+    ElementsType, SimpleSerialize, Sized, SszTypeClass,
 };
 use as_any::AsAny;
-=======
-    error::{InstanceError, TypeError},
-    lib::*,
-    merkleization::{
-        merkleize, pack, MerkleCache, MerkleizationError, Merkleized, Node, BYTES_PER_CHUNK,
-    },
-    ser::{serialize_composite, Serialize, SerializeError},
-    SimpleSerialize, Sized,
-};
->>>>>>> d18af912
 #[cfg(feature = "serde")]
 use serde::ser::SerializeSeq;
 #[cfg(feature = "serde")]
 use std::marker::PhantomData;
-<<<<<<< HEAD
-use std::{
-    convert::TryFrom,
-    fmt,
-    ops::{Deref, Index, IndexMut},
-    slice::SliceIndex,
-};
-use thiserror::Error;
-
-#[derive(Error, Debug)]
-pub enum Error {
-    #[error("incorrect number of elements {provided} to make a Vector of length {expected}")]
-    IncorrectLength { expected: usize, provided: usize },
-}
-=======
->>>>>>> d18af912
 
 /// A homogenous collection of a fixed number of values.
 /// NOTE: a `Vector` of length `0` is illegal.
@@ -132,15 +107,9 @@
 {
     fn fmt(&self, f: &mut fmt::Formatter) -> Result<(), fmt::Error> {
         if f.alternate() {
-<<<<<<< HEAD
-            write!(f, "Vector<{}, {}>{:#?}", std::any::type_name::<T>(), N, self.data)
-        } else {
-            write!(f, "Vector<{}, {}>{:?}", std::any::type_name::<T>(), N, self.data)
-=======
             write!(f, "Vector<{}, {}>{:#?}", any::type_name::<T>(), N, self.data)
         } else {
             write!(f, "Vector<{}, {}>{:?}", any::type_name::<T>(), N, self.data)
->>>>>>> d18af912
         }
     }
 }
@@ -214,11 +183,7 @@
 {
     fn serialize(&self, buffer: &mut Vec<u8>) -> Result<usize, SerializeError> {
         if N == 0 {
-<<<<<<< HEAD
-            return Err(SerializeError::IllegalType { bound: N })
-=======
             return Err(TypeError::InvalidBound(N).into())
->>>>>>> d18af912
         }
         serialize_composite(&self.data, buffer)
     }
@@ -230,33 +195,11 @@
 {
     fn deserialize(encoding: &[u8]) -> Result<Self, DeserializeError> {
         if N == 0 {
-<<<<<<< HEAD
-            return Err(DeserializeError::IllegalType { bound: N })
-=======
             return Err(TypeError::InvalidBound(N).into())
->>>>>>> d18af912
         }
         if !T::is_variable_size() {
             let expected_length = N * T::size_hint();
             if encoding.len() < expected_length {
-<<<<<<< HEAD
-                return Err(DeserializeError::InputTooShort)
-            }
-            if encoding.len() > expected_length {
-                return Err(DeserializeError::ExtraInput)
-            }
-        }
-        let data = deserialize_homogeneous_composite(encoding)?;
-        data.try_into().map_err(|err| match err {
-            SimpleSerializeError::Vector(Error::IncorrectLength { expected, provided }) =>
-                if expected < provided {
-                    DeserializeError::ExtraInput
-                } else {
-                    DeserializeError::InputTooShort
-                },
-            _ => unreachable!("variants not returned from `try_into`"),
-        })
-=======
                 return Err(DeserializeError::ExpectedFurtherInput {
                     provided: encoding.len(),
                     expected: expected_length,
@@ -270,7 +213,6 @@
             }
         }
         deserialize_homogeneous_composite(encoding)?.try_into()
->>>>>>> d18af912
     }
 }
 
