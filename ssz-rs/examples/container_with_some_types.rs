use ssz_rs::prelude::*;

#[derive(PartialEq, Eq, Debug, SimpleSerialize)]
enum Bar {
    A(u32),
    B(List<bool, 32>),
}

impl Default for Bar {
    fn default() -> Self {
        Self::A(Default::default())
    }
}

#[derive(PartialEq, Eq, Debug, Default, SimpleSerialize)]
struct Foo<const N: usize> {
    a: u32,
    b: Vector<u32, 4>,
    c: bool,
    d: Bitlist<27>,
    e: Bar,
    f: Bitvector<N>,
}

fn main() {
    let mut example: Foo<4> = Foo {
        a: 16u32,
        b: Vector::from_iter([3u32, 2u32, 1u32, 10u32]),
        c: true,
        d: Bitlist::from_iter([
            true, false, false, true, true, false, true, false, true, true, false, false, true,
            true, false, true, false, true, true, false, false, true, true, false, true, false,
            true,
        ]),
        e: Bar::B(List::from_iter([true, true, false, false, false, true])),
        f: Bitvector::from_iter([false, true, false, true]),
    };

    println!("{example:#?}");
    let root = example.hash_tree_root().expect("can make root");
    println!("{root:#?}");

<<<<<<< HEAD
    foo.b[2] = 44u32;
    foo.d.pop();
    match &mut foo.e {
        Bar::B(inner) => {
            inner.pop();
        },
        _ => {},
=======
    example.b[2] = 44u32;
    example.d.pop();
    if let Bar::B(inner) = &mut example.e {
        inner.pop();
>>>>>>> d18af912
    }

    let encoding = match serialize(&example) {
        Ok(encoding) => encoding,
<<<<<<< HEAD
        Err(e) => {
            eprintln!("some error encoding: {}", e);
            return
        },
=======
        Err(err) => {
            eprintln!("some error encoding: {err}");
            return
        }
>>>>>>> d18af912
    };

    let mut restored_example = match Foo::<4>::deserialize(&encoding) {
        Ok(value) => value,
<<<<<<< HEAD
        Err(e) => {
            eprintln!("some error decoding: {}", e);
            return
        },
=======
        Err(err) => {
            eprintln!("some error decoding: {err}");
            return
        }
>>>>>>> d18af912
    };

    println!("{restored_example:#?}");
    let root = restored_example.hash_tree_root().expect("can make root");
    println!("{root:?}");
}<|MERGE_RESOLUTION|>--- conflicted
+++ resolved
@@ -40,50 +40,26 @@
     let root = example.hash_tree_root().expect("can make root");
     println!("{root:#?}");
 
-<<<<<<< HEAD
-    foo.b[2] = 44u32;
-    foo.d.pop();
-    match &mut foo.e {
-        Bar::B(inner) => {
-            inner.pop();
-        },
-        _ => {},
-=======
     example.b[2] = 44u32;
     example.d.pop();
     if let Bar::B(inner) = &mut example.e {
         inner.pop();
->>>>>>> d18af912
     }
 
     let encoding = match serialize(&example) {
         Ok(encoding) => encoding,
-<<<<<<< HEAD
-        Err(e) => {
-            eprintln!("some error encoding: {}", e);
-            return
-        },
-=======
         Err(err) => {
             eprintln!("some error encoding: {err}");
             return
         }
->>>>>>> d18af912
     };
 
     let mut restored_example = match Foo::<4>::deserialize(&encoding) {
         Ok(value) => value,
-<<<<<<< HEAD
-        Err(e) => {
-            eprintln!("some error decoding: {}", e);
-            return
-        },
-=======
         Err(err) => {
             eprintln!("some error decoding: {err}");
             return
         }
->>>>>>> d18af912
     };
 
     println!("{restored_example:#?}");
