//! `SimpleSerialize` provides a macro to derive SSZ containers and union types from
//! native Rust structs and enums.
//! Refer to the `examples` in the `ssz_rs` crate for a better idea on how to use this derive macro.
use proc_macro2::TokenStream;
use quote::{format_ident, quote, quote_spanned};
use syn::{parse_macro_input, spanned::Spanned, Data, DeriveInput, Fields, Generics, Ident};

// NOTE: copied here from `ssz_rs` crate as it is unlikely to change
// and can keep it out of the crate's public interface.
const BYTES_PER_LENGTH_OFFSET: usize = 4;
const BYTES_PER_CHUNK: usize = 32;

fn derive_container_set_by_index_impl(
    name: &Ident,
    data: &Data,
    generics: &Generics,
) -> TokenStream {
    match data {
        Data::Struct(ref data) => {
            let fields = match data.fields {
                // "regular" struct with 1+ fields
                Fields::Named(ref fields) => &fields.named,
                // "tuple" struct
                // only support the case with one unnamed field, to support "newtype" pattern
                Fields::Unnamed(ref fields) => &fields.unnamed,
                _ => unimplemented!(
                    "this type of struct is currently not supported by this derive macro"
                ),
            };

            let set_by_field = fields.iter().enumerate().map(|(i, f)| {
                let field_type = &f.ty;
                match &f.ident {
                    Some(field_name) => quote_spanned! { f.span() =>
                        #i => {
                            let result = <#field_type>::deserialize(encoding)?;
                            self.#field_name = result;
                        },
                    },
                    None => quote_spanned! { f.span() =>
                        #i => {
                            let result = <#field_type>::deserialize(encoding)?;
                            self.0 = result;
                        },
                    },
                }
            });

            let impl_impl = if generics.params.is_empty() {
                quote! { #name }
            } else {
                let (_, ty_generics, _) = generics.split_for_impl();
                quote! { #generics #name #ty_generics }
            };
            quote! {
                impl #impl_impl {
                    fn __ssz_rs_set_by_index(&mut self, index: usize, encoding: &[u8]) -> Result<(), ssz_rs::DeserializeError> {
                        match index {
                            #(#set_by_field)*
                            _ => unreachable!(),
                        }
                        Ok(())
                    }
                }
            }
        }
        Data::Enum(..) => quote! {},
        Data::Union(..) => unreachable!("data was already validated to exclude union types"),
    }
}

fn derive_serialize_impl(data: &Data) -> TokenStream {
    match data {
        Data::Struct(ref data) => {
            let fields = match data.fields {
                // "regular" struct with 1+ fields
                Fields::Named(ref fields) => &fields.named,
                // "tuple" struct
                // only support the case with one unnamed field, to support "newtype" pattern
                Fields::Unnamed(..) => {
                    return quote! {
                        fn serialize(&self, buffer: &mut Vec<u8>) -> Result<usize, ssz_rs::SerializeError> {
                                self.0.serialize(buffer)
                        }
                    }
                }
                _ => unimplemented!(
                    "this type of struct is currently not supported by this derive macro"
                ),
            };
            let serialization_by_field = fields.iter().map(|f| {
                let field_type = &f.ty;
                match &f.ident {
                    Some(field_name) => quote_spanned! { f.span() =>
                        let mut element_buffer = Vec::with_capacity(<#field_type>::size_hint());
                        self.#field_name.serialize(&mut element_buffer)?;

                        let buffer_len = element_buffer.len();
                        if <#field_type>::is_variable_size() {
                            fixed.push(None);
                            fixed_lengths_sum += #BYTES_PER_LENGTH_OFFSET;
                            variable.push(element_buffer);
                            variable_lengths.push(buffer_len);
                        } else {
                            fixed.push(Some(element_buffer));
                            fixed_lengths_sum += buffer_len;
                            variable_lengths.push(0)
                        }
                    },
                    None => panic!("should have already returned an impl"),
                }
            });

            quote! {
                fn serialize(&self, buffer: &mut Vec<u8>) -> Result<usize, ssz_rs::SerializeError> {
                    let mut fixed = vec![];
                    let mut variable = vec![];
                    let mut variable_lengths = vec![];
                    let mut fixed_lengths_sum = 0;

                    #(#serialization_by_field)*

                    ssz_rs::__internal::serialize_composite_from_components(fixed, variable, variable_lengths, fixed_lengths_sum, buffer)
                }
            }
        }
        Data::Enum(ref data) => {
            let serialization_by_variant = data.variants.iter().enumerate().map(|(i, variant)| {
                let variant_name = &variant.ident;
                match &variant.fields {
                    Fields::Unnamed(..) => {
                        quote_spanned! { variant.span() =>
                            Self::#variant_name(value) => {
                                let selector = #i as u8;
                                let selector_bytes = selector.serialize(buffer)?;
                                let value_bytes  = value.serialize(buffer)?;
                                Ok(selector_bytes + value_bytes)
                            }
                        }
                    }
                    Fields::Unit => {
                        quote_spanned! { variant.span() =>
                            Self::None => {
                                0u8.serialize(buffer)
                            }
                        }
                    }
                    _ => unreachable!(),
                }
            });

            quote! {
                fn serialize(&self, buffer: &mut Vec<u8>) -> Result<usize, ssz_rs::SerializeError> {
                    match self {
                        #(#serialization_by_variant)*
                    }
                }
            }
        }
        Data::Union(..) => unreachable!("data was already validated to exclude union types"),
    }
}

fn derive_deserialize_impl(data: &Data) -> TokenStream {
    match data {
        Data::Struct(ref data) => {
            let fields = match data.fields {
                // "regular" struct with 1+ fields
                Fields::Named(ref fields) => &fields.named,
                // "tuple" struct
                // only support the case with one unnamed field, to support "newtype" pattern
                Fields::Unnamed(ref fields) => {
                    let f = &fields.unnamed[0];
                    let field_type = &f.ty;
                    return quote! {
                        fn deserialize(encoding: &[u8]) -> Result<Self, ssz_rs::DeserializeError> {
                            let mut container = Self::default();
                            let result = <#field_type>::deserialize(&encoding)?;
                            container.0 = result;

                            Ok(container)
                        }
                    }
                }
                _ => unimplemented!(
                    "this type of struct is currently not supported by this derive macro"
                ),
            };
            let deserialization_by_field = fields.iter().enumerate().map(|(i, f)| {
                let field_type = &f.ty;
                match &f.ident {
                    Some(field_name) => quote_spanned! { f.span() =>
                        let bytes_read = if <#field_type>::is_variable_size() {
                            let end = start + #BYTES_PER_LENGTH_OFFSET;
<<<<<<< HEAD
                            let next_offset = u32::deserialize(&encoding[start..end])? as usize;

                            if let Some((_, previous_offset)) = offsets.last() {
                                if next_offset < *previous_offset {
                                    return Err(DeserializeError::OffsetNotIncreasing {
                                        start: *previous_offset,
                                        end: next_offset,
                                    });
                                }
                            };

                            offsets.push((#i, next_offset));
=======
                            let target = encoding.get(start..end).ok_or_else(||
                                ssz_rs::DeserializeError::ExpectedFurtherInput {
                                    provided: encoding.len() - start,
                                    expected: #BYTES_PER_LENGTH_OFFSET,
                                }
                            )?;
                            let next_offset = u32::deserialize(target)?;
                            offsets.push((#i, next_offset as usize));
>>>>>>> 069dfd50

                            #BYTES_PER_LENGTH_OFFSET
                        } else {
                            let encoded_length = <#field_type>::size_hint();
                            let end = start + encoded_length;
                            let target = encoding.get(start..end).ok_or_else(||
                                ssz_rs::DeserializeError::ExpectedFurtherInput{
                                    provided: encoding.len() - start,
                                    expected: encoded_length,
                                }
                            )?;
                            let result = <#field_type>::deserialize(target)?;
                            container.#field_name = result;
                            encoded_length
                        };
                        start += bytes_read;
                    },
                    None => panic!("should have already returned an impl"),
                }
            });

            quote! {
                fn deserialize(encoding: &[u8]) -> Result<Self, ssz_rs::DeserializeError> {
                    let mut start = 0;
                    let mut offsets = vec![];
                    let mut container = Self::default();

                    #(#deserialization_by_field)*

                    let mut total_bytes_read = start;

                    // NOTE: this value is not read
                    let dummy_index = 0;
                    offsets.push((dummy_index, encoding.len()));

                    for span in offsets.windows(2) {
                        let (index, start) = span[0];
                        let (_, end) = span[1];

                        container.__ssz_rs_set_by_index(index, &encoding[start..end])?;
                        // SAFETY: checked subtraction is unnecessary,
                        // as offsets are increasing; qed
                        total_bytes_read += end - start;
                    }

                    if total_bytes_read > encoding.len() {
                        return Err(ssz_rs::DeserializeError::ExpectedFurtherInput {
                            provided: encoding.len(),
                            expected: total_bytes_read,
                        });
                    }

                    if total_bytes_read < encoding.len() {
                        return Err(ssz_rs::DeserializeError::AdditionalInput {
                            provided: encoding.len(),
                            expected: total_bytes_read,
                        });
                    }

                    Ok(container)
                }
            }
        }
        Data::Enum(ref data) => {
            let deserialization_by_variant =
                data.variants.iter().enumerate().map(|(i, variant)| {
                    // NOTE: this is "safe" as the number of legal variants fits into `u8`
                    let i = i as u8;
                    let variant_name = &variant.ident;
                    match &variant.fields {
                        Fields::Unnamed(inner) => {
                            let variant_type = &inner.unnamed[0];
                            quote_spanned! { variant.span() =>
                                #i => {
                                    let value = <#variant_type>::deserialize(&encoding[1..])?;
                                    Ok(Self::#variant_name(value))
                                }
                            }
                        }
                        Fields::Unit => {
                            quote_spanned! { variant.span() =>
                                0 => Ok(Self::None),
                            }
                        }
                        _ => unreachable!(),
                    }
                });

            quote! {
                fn deserialize(encoding: &[u8]) -> Result<Self, ssz_rs::DeserializeError> {
                    if encoding.is_empty() {
                        return Err(ssz_rs::DeserializeError::ExpectedFurtherInput {
                            provided: 0,
                            expected: 1,
                        });
                    }

                    match encoding[0] {
                        #(#deserialization_by_variant)*
                        b => Err(ssz_rs::DeserializeError::InvalidByte(b)),
                    }
                }
            }
        }
        Data::Union(..) => unreachable!("data was already validated to exclude union types"),
    }
}

fn derive_variable_size_impl(data: &Data) -> TokenStream {
    match data {
        Data::Struct(ref data) => {
            let fields = match data.fields {
                Fields::Named(ref fields) => &fields.named,
                Fields::Unnamed(ref fields) => &fields.unnamed,
                _ => unimplemented!(
                    "this type of struct is currently not supported by this derive macro"
                ),
            };
            let impl_by_field = fields.iter().map(|f| {
                let field_type = &f.ty;
                quote_spanned! { f.span() =>
                    <#field_type>::is_variable_size()
                }
            });

            quote! {
                #(#impl_by_field)|| *
            }
        }
        Data::Enum(..) => {
            quote! { true }
        }
        Data::Union(..) => unreachable!("data was already validated to exclude union types"),
    }
}

fn derive_size_hint_impl(data: &Data) -> TokenStream {
    match data {
        Data::Struct(ref data) => {
            let fields = match data.fields {
                Fields::Named(ref fields) => &fields.named,
                Fields::Unnamed(ref fields) => &fields.unnamed,
                _ => unimplemented!(
                    "this type of struct is currently not supported by this derive macro"
                ),
            };
            let impl_by_field = fields.iter().map(|f| {
                let field_type = &f.ty;
                quote_spanned! { f.span() =>
                    <#field_type>::size_hint()
                }
            });

            quote! {
                if Self::is_variable_size() {
                    0
                } else {
                    #(#impl_by_field)+ *
                }
            }
        }
        Data::Enum(..) => {
            quote! { 0 }
        }
        Data::Union(..) => unreachable!("data was already validated to exclude union types"),
    }
}

fn derive_merkleization_impl(data: &Data) -> TokenStream {
    match data {
        Data::Struct(ref data) => {
            let fields = match data.fields {
                Fields::Named(ref fields) => &fields.named,
                Fields::Unnamed(ref fields) => &fields.unnamed,
                _ => unimplemented!(
                    "this type of struct is currently not supported by this derive macro"
                ),
            };
            let field_count = fields.iter().len();
            let impl_by_field = fields.iter().enumerate().map(|(i, f)| match &f.ident {
                Some(field_name) => quote_spanned! { f.span() =>
                    let chunk = self.#field_name.hash_tree_root()?;
                    let range = #i*#BYTES_PER_CHUNK..(#i+1)*#BYTES_PER_CHUNK;
                    chunks[range].copy_from_slice(chunk.as_ref());
                },
                None => quote_spanned! { f.span() =>
                    let chunk = self.0.hash_tree_root()?;
                    let range = #i*#BYTES_PER_CHUNK..(#i+1)*#BYTES_PER_CHUNK;
                    chunks[range].copy_from_slice(chunk.as_ref());
                },
            });
            quote! {
                fn hash_tree_root(&mut self) -> Result<ssz_rs::Node, ssz_rs::MerkleizationError> {
                    let mut chunks = vec![0u8; #field_count * #BYTES_PER_CHUNK];
                    #(#impl_by_field)*
                    ssz_rs::__internal::merkleize(&chunks, None)
                }
            }
        }
        Data::Enum(ref data) => {
            let hash_tree_root_by_variant = data.variants.iter().enumerate().map(|(i, variant)| {
                let variant_name = &variant.ident;
                match &variant.fields {
                    Fields::Unnamed(..) => {
                        quote_spanned! { variant.span() =>
                            Self::#variant_name(value) => {
                                let selector = #i;
                                let data_root  = value.hash_tree_root()?;
                                Ok(ssz_rs::__internal::mix_in_selector(&data_root, selector))
                            }
                        }
                    }
                    Fields::Unit => {
                        quote_spanned! { variant.span() =>
                            Self::None => Ok(ssz_rs::__internal::mix_in_selector(
                                &ssz_rs::Node::default(),
                                0,
                            )),
                        }
                    }
                    _ => unreachable!(),
                }
            });
            quote! {
                fn hash_tree_root(&mut self) -> Result<ssz_rs::Node, ssz_rs::MerkleizationError> {
                    match self {
                            #(#hash_tree_root_by_variant)*
                    }
                }
            }
        }
        Data::Union(..) => unreachable!("data was already validated to exclude union types"),
    }
}

fn is_valid_none_identifier(ident: &Ident) -> bool {
    *ident == format_ident!("None")
}

// Refers to the validation state of proc macro's input
enum ValidationState<'a> {
    Unvalidated(&'a Data),
    Validated(&'a Data),
}

// Validates the incoming data follows the rules
// for mapping the Rust term to something that can
// implement the `SimpleSerialize` trait.
fn validate_derive_data(data: ValidationState) -> ValidationState {
    let data = match data {
        ValidationState::Unvalidated(data) => data,
        data @ ValidationState::Validated(..) => return data,
    };

    match data {
        Data::Struct(ref data) => match data.fields {
            Fields::Named(ref fields) => {
                if fields.named.is_empty() {
                    panic!("ssz_rs containers with no fields are illegal")
                }
            }
            Fields::Unnamed(ref fields) if fields.unnamed.len() == 1 => {}
            _ => panic!("Structs with unit or multiple unnnamed fields are not supported"),
        },
        Data::Enum(ref data) => {
            if data.variants.is_empty() {
                panic!("SSZ unions must have at least 1 variant; this enum has none");
            }

            if data.variants.len() > 127 {
                panic!("SSZ unions cannot have more than 127 variants; this enum has more");
            }

            let mut none_forbidden = false;
            let mut already_has_none = false;
            for (i, variant) in data.variants.iter().enumerate() {
                match &variant.fields {
                    Fields::Unnamed(inner) => {
                        if i == 0 {
                            none_forbidden = true;
                        }
                        if inner.unnamed.len() != 1 {
                            panic!("Enums can only have 1 type per variant");
                        }
                    }
                    Fields::Unit => {
                        if none_forbidden {
                            panic!("only the first variant can be `None`");
                        }
                        if already_has_none {
                            panic!("cannot duplicate a unit variant (as only `None` is allowed)");
                        }
                        if !is_valid_none_identifier(&variant.ident) {
                            panic!("Variant identifier is invalid: must be `None`");
                        }
                        assert!(i == 0);
                        if data.variants.len() < 2 {
                            panic!(
                                "SSZ unions must have more than 1 selector if the first is `None`"
                            );
                        }
                        already_has_none = true;
                    }
                    Fields::Named(..) => {
                        panic!("Enums with named fields in variants are not supported");
                    }
                };
            }
        }
        Data::Union(..) => panic!("Rust unions cannot produce valid SSZ types"),
    }

    ValidationState::Validated(data)
}

#[proc_macro_derive(SimpleSerialize)]
pub fn derive(input: proc_macro::TokenStream) -> proc_macro::TokenStream {
    let input = parse_macro_input!(input as DeriveInput);

    let data = ValidationState::Unvalidated(&input.data);

    let data = &validate_derive_data(data);

    let data = match *data {
        ValidationState::Validated(data) => data,
        ValidationState::Unvalidated(..) => panic!("do not process unvalidated input"),
    };

    let name = &input.ident;
    let generics = &input.generics;
    let set_by_index_impl = derive_container_set_by_index_impl(name, data, generics);
    let serialize_impl = derive_serialize_impl(data);
    let deserialize_impl = derive_deserialize_impl(data);
    let is_variable_size_impl = derive_variable_size_impl(data);
    let size_hint_impl = derive_size_hint_impl(data);
    let merkleization_impl = derive_merkleization_impl(data);

    let impl_impl = if generics.params.is_empty() {
        quote! { impl }
    } else {
        quote! { impl #generics }
    };

    let name_impl = if generics.params.is_empty() {
        quote! { #name }
    } else {
        let (_, ty_generics, _) = generics.split_for_impl();
        quote! { #name #ty_generics }
    };

    let expansion = quote! {
        #set_by_index_impl

        #impl_impl ssz_rs::Serialize for #name_impl {
            #serialize_impl
        }

        #impl_impl ssz_rs::Deserialize for #name_impl {
            #deserialize_impl
        }

        #impl_impl ssz_rs::Sized for #name_impl {
            fn is_variable_size() -> bool {
                #is_variable_size_impl
            }

            fn size_hint() -> usize {
                #size_hint_impl
            }
        }

        #impl_impl ssz_rs::Merkleized for #name_impl {
            #merkleization_impl
        }

        #impl_impl ssz_rs::SimpleSerialize for #name_impl {}
    };

    proc_macro::TokenStream::from(expansion)
}<|MERGE_RESOLUTION|>--- conflicted
+++ resolved
@@ -192,8 +192,15 @@
                     Some(field_name) => quote_spanned! { f.span() =>
                         let bytes_read = if <#field_type>::is_variable_size() {
                             let end = start + #BYTES_PER_LENGTH_OFFSET;
-<<<<<<< HEAD
-                            let next_offset = u32::deserialize(&encoding[start..end])? as usize;
+
+                            let target = encoding.get(start..end).ok_or_else(||
+                                ssz_rs::DeserializeError::ExpectedFurtherInput {
+                                    provided: encoding.len() - start,
+                                    expected: #BYTES_PER_LENGTH_OFFSET,
+                                }
+                            )?;
+                            let next_offset = u32::deserialize(target)? as usize;
+                            offsets.push((#i, next_offset));
 
                             if let Some((_, previous_offset)) = offsets.last() {
                                 if next_offset < *previous_offset {
@@ -203,18 +210,6 @@
                                     });
                                 }
                             };
-
-                            offsets.push((#i, next_offset));
-=======
-                            let target = encoding.get(start..end).ok_or_else(||
-                                ssz_rs::DeserializeError::ExpectedFurtherInput {
-                                    provided: encoding.len() - start,
-                                    expected: #BYTES_PER_LENGTH_OFFSET,
-                                }
-                            )?;
-                            let next_offset = u32::deserialize(target)?;
-                            offsets.push((#i, next_offset as usize));
->>>>>>> 069dfd50
 
                             #BYTES_PER_LENGTH_OFFSET
                         } else {
